<template>
  <div class="bg-gradient-to-br from-gray-800 via-gray-900 to-black p-6 rounded-lg shadow-lg">
    <div class="flex items-center justify-between mb-6">
      <h2 class="text-2xl font-bold text-purple-400">
        🏆 Mejor Valorados (Vue Component)
      </h2>
      
      <div class="flex gap-2">
        <button @click="switchTab('movies')" :class="['px-4 py-2 rounded-lg font-medium transition-all', activeTab === 'movies' ? 'bg-purple-600 text-white shadow-lg' : 'bg-gray-700 text-gray-300 hover:bg-gray-600']">
          Películas ({{ topMovies.length }})
        </button>
        <button @click="switchTab('series')" :class="['px-4 py-2 rounded-lg font-medium transition-all', activeTab === 'series' ? 'bg-purple-600 text-white shadow-lg' : 'bg-gray-700 text-gray-300 hover:bg-gray-600']">
          Series ({{ topTVShows.length }})
        </button>
      </div>
    </div>

    <div v-if="loading" class="text-center py-12">
      <div class="text-purple-400 text-lg mb-2">
        Cargando contenido mejor valorado...
      </div>
      <div class="text-gray-400 text-sm">
        Conectando con TMDB API
      </div>
    </div>

    <div v-else-if="error" class="text-center py-12">
      <div class="text-red-400 text-lg mb-4">
        {{ error }}
      </div>
      <button @click="fetchData" class="bg-purple-600 hover:bg-purple-700 text-white px-4 py-2 rounded-lg transition-colors">
        Reintentar
      </button>
    </div>

    <div v-else-if="getCurrentItems().length > 0" class="relative">
      <template v-if="getCurrentItems().length > 4">
        <button @click="prevSlide" class="absolute left-0 top-1/2 transform -translate-y-1/2 z-20 bg-black bg-opacity-50 hover:bg-opacity-75 text-white p-3 rounded-full transition-all">
          ◀
        </button>
        
        <button @click="nextSlide" class="absolute right-0 top-1/2 transform -translate-y-1/2 z-20 bg-black bg-opacity-50 hover:bg-opacity-75 text-white p-3 rounded-full transition-all">
          ▶
        </button>
      </template>

      <div class="overflow-hidden rounded-lg">
        <div class="flex transition-transform duration-500 ease-in-out" :style="`transform: translateX(-${currentIndex * 25}%)`">
          <div v-for="(item, index) in getCurrentItems()" :key="item.id" class="flex-shrink-0 w-1/4 p-2">
            <div class="bg-gray-800 rounded-lg overflow-hidden shadow-lg hover:shadow-xl hover:scale-105 transition-all duration-300">
              <div class="relative group">
                <img v-if="item.poster_path" :src="`https://image.tmdb.org/t/p/w500${item.poster_path}`" :alt="getTitle(item)" class="w-full h-56 object-cover" loading="lazy"/>
                <div v-else class="w-full h-56 bg-gray-600 flex items-center justify-center">
                  <div class="text-center">
                    <div class="text-gray-400 text-2xl mb-2">🎬</div>
                    <span class="text-gray-400 text-sm">Sin imagen</span>
                  </div>
                </div>
                
                <div class="absolute inset-0 bg-gradient-to-t from-black via-transparent to-transparent opacity-0 group-hover:opacity-100 transition-opacity duration-300">
                  <div class="absolute bottom-2 left-2 right-2">
                    <div class="text-white text-sm">
                      <div class="font-bold mb-1">
                        {{ item.vote_average.toFixed(1) }}
                      </div>
                      <div class="text-xs opacity-75">
                        {{ item.vote_count.toLocaleString() }} votos
                      </div>
                    </div>
                  </div>
                </div>

                <div class="absolute top-2 left-2 bg-purple-600 text-white px-2 py-1 rounded-full text-xs font-bold">
                  #{{ index + 1 }}
                </div>
              </div>
              
              <div class="p-3">
                <h3 class="text-white font-semibold text-sm mb-1 overflow-hidden text-ellipsis whitespace-nowrap">
                  {{ getTitle(item) }}
                </h3>
                <p class="text-gray-400 text-xs mb-2">
                  {{ getReleaseYear(item) }}
                </p>
                
                <div class="flex items-center justify-between mb-3">
                  <div class="flex items-center gap-1">
                    <span class="text-yellow-400 text-xs">⭐</span>
                    <span class="text-white text-xs font-medium">
                      {{ item.vote_average.toFixed(1) }}
                    </span>
                  </div>
                  <span class="text-xs text-gray-500">
                    {{ activeTab === 'movies' ? 'Pelicula' : 'Serie' }}
                  </span>
                </div>

                <button @click="handleWatchlistAction(item, activeTab)" :disabled="watchlistLoading[getItemKey(item.id, activeTab)]" :class="{'bg-red-600 hover:bg-red-700': isInWatchlist(item.id, activeTab), 'bg-purple-600 hover:bg-purple-700': !isInWatchlist(item.id, activeTab), 'opacity-50 cursor-not-allowed': watchlistLoading[getItemKey(item.id, activeTab)] }" class="w-full text-white px-2 py-1 rounded text-xs transition-colors">
                  <span v-if="watchlistLoading[getItemKey(item.id, activeTab)]">
                    Cargando...
                  </span>
                  <span v-else-if="isInWatchlist(item.id, activeTab)">
                    Eliminar
                  </span>
                  <span v-else>
                    ➕ Mi Lista
                  </span>
                </button>
              </div>
            </div>
          </div>
        </div>
      </div>

      <div v-if="getCurrentItems().length > 4" class="flex justify-center mt-4 gap-2">
        <button v-for="(_, index) in Math.max(1, getCurrentItems().length - 3)" :key="index" @click="currentIndex = index" :class="['w-3 h-3 rounded-full transition-all', currentIndex === index ? 'bg-purple-500 scale-125' : 'bg-gray-600 hover:bg-gray-500']"/>
      </div>

      <div class="mt-6 bg-gray-700 rounded-lg p-4">
        <div class="flex justify-between items-center text-sm">
          <div class="text-gray-300">
            Mostrando contenido mejor valorado ({{ getCurrentItems().length }} elementos)
          </div>
        </div>
      </div>
    </div>

    <div v-else class="text-center py-12">
      <div class="text-gray-400 text-lg mb-4">
        No hay contenido disponible
      </div>
      <div class="text-gray-500 text-sm">
        Verifica la configuración de la API
      </div>
    </div>
  </div>
</template>

<script setup lang="ts">
import { ref, onMounted, onUnmounted } from 'vue';
import type { Movie, TVShow } from '../types/movies.ts';
import { tmdbApi } from '../lib/tmdb';

type TabType = 'movies' | 'series';
type WatchlistKey = string;

const activeTab = ref<TabType>('movies');
const currentIndex = ref(0);
const topMovies = ref<Movie[]>([]);
const topTVShows = ref<TVShow[]>([]);
const loading = ref(true);
const error = ref('');
const watchlistItems = ref<Set<WatchlistKey>>(new Set());
const watchlistLoading = ref<Record<WatchlistKey, boolean>>({});
const { watchlistStore } = await import('../lib/watchlistStore');

let storeUnsubscribe: (() => void) | null = null;

const getCurrentItems = () => 
  activeTab.value === 'movies' ? topMovies.value : topTVShows.value;

const getTitle = (item: Movie | TVShow) => 
  'title' in item ? item.title : item.name;

const getReleaseYear = (item: Movie | TVShow) => {
  const date = 'release_date' in item ? item.release_date : item.first_air_date;
  return date ? new Date(date).getFullYear().toString() : 'N/A';
};

const getItemKey = (id: number, type: TabType) =>
  `${id}-${type === 'movies' ? 'movie' : 'serie'}`;

const isInWatchlist = (id: number, type: TabType) =>
  watchlistItems.value.has(getItemKey(id, type));

const updateWatchlistState = async () => {
  try {
    const currentWatchlist = watchlistStore.getWatchlist();
    watchlistItems.value = new Set(
      currentWatchlist.map(item => `${item.id}-${item.type}`)
    );
  } catch (error) {
    alert('Error al actualizar el estado de la watchlist: '+ error);
  }
};

const handleWatchlistAction = async (item: Movie | TVShow, type: TabType) => {
  const itemKey = getItemKey(item.id, type);
  const normalizedType = type === 'movies' ? 'movie' : 'tv';
  
  try {
    watchlistLoading.value = { ...watchlistLoading.value, [itemKey]: true };
    const isAlreadyInWatchlist = watchlistStore.isInWatchlist(item.id, normalizedType);
    
    if (isAlreadyInWatchlist) {
      watchlistStore.removeFromWatchlist(item.id, normalizedType);
    } else {
      watchlistStore.addToWatchlist(item, normalizedType);
    }
  } catch (error) {
    alert('Error al actualizar la watchlist: ' + error);
  } finally {
    const newLoading = { ...watchlistLoading.value };
    delete newLoading[itemKey];
    watchlistLoading.value = newLoading;
  }
};

const switchTab = (tab: TabType) => {
  activeTab.value = tab;
  currentIndex.value = 0;
};

const nextSlide = () => {
  const items = getCurrentItems();
  if (items.length > 4) {
    currentIndex.value = (currentIndex.value + 1) % Math.max(1, items.length - 3);
  }
};

const prevSlide = () => {
  const items = getCurrentItems();
  if (items.length > 4) {
    currentIndex.value = (currentIndex.value - 1 + Math.max(1, items.length - 3)) % Math.max(1, items.length - 3);
  }
};

const fetchData = async () => {
  try {
    loading.value = true;
    error.value = '';
    
    const [moviesResponse, tvResponse] = await Promise.all([
      tmdbApi.getTopRatedMovies(),
      tmdbApi.getTopRatedTVShows()
    ]);
    
    topMovies.value = moviesResponse.results.slice(0, 8);
    topTVShows.value = tvResponse.results.slice(0, 8);
    
  } catch (err) {
    error.value = 'Error cargando contenido: ' + (err instanceof Error ? err.message : 'Error desconocido');
  } finally {
    loading.value = false;
  }
};

onMounted(async () => {
  await fetchData();
  await updateWatchlistState();
<<<<<<< HEAD
  
  try {
    const { watchlistStore } = await import('../lib/watchlistStore');
    storeUnsubscribe = watchlistStore.subscribe(() => {
      updateWatchlistState();
    });
  } catch (error) {
    // Error handling
  }
=======
  storeUnsubscribe = watchlistStore.subscribe(updateWatchlistState);
  
  autoScrollInterval = setInterval(() => {
    if (!loading.value && getCurrentItems().length > 0) {
      nextSlide();
    }
  }, 999999);
});

onUnmounted(() => {
  if (autoScrollInterval) clearInterval(autoScrollInterval);
  if (storeUnsubscribe) storeUnsubscribe();
>>>>>>> 8b16afdf
});
</script><|MERGE_RESOLUTION|>--- conflicted
+++ resolved
@@ -248,8 +248,7 @@
 onMounted(async () => {
   await fetchData();
   await updateWatchlistState();
-<<<<<<< HEAD
-  
+
   try {
     const { watchlistStore } = await import('../lib/watchlistStore');
     storeUnsubscribe = watchlistStore.subscribe(() => {
@@ -258,19 +257,5 @@
   } catch (error) {
     // Error handling
   }
-=======
-  storeUnsubscribe = watchlistStore.subscribe(updateWatchlistState);
-  
-  autoScrollInterval = setInterval(() => {
-    if (!loading.value && getCurrentItems().length > 0) {
-      nextSlide();
-    }
-  }, 999999);
-});
-
-onUnmounted(() => {
-  if (autoScrollInterval) clearInterval(autoScrollInterval);
-  if (storeUnsubscribe) storeUnsubscribe();
->>>>>>> 8b16afdf
 });
 </script>