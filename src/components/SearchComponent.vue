--- conflicted
+++ resolved
@@ -11,7 +11,6 @@
       </div>
       
       <div class="flex gap-1">
-<<<<<<< HEAD
         <button
           @click="() => { searchType = 'movie'; handleSearch(); }"
           :class="[
@@ -33,13 +32,6 @@
           ]"
         >
           Serie
-=======
-        <button @click="() => { searchType = 'movie'; handleSearch(); }":class="['px-3 py-2 rounded text-xs font-medium transition-colors', searchType === 'movie' ? 'bg-primary-600 text-white': 'bg-gray-700 text-gray-300 hover:bg-gray-600']">
-          🎬
-        </button>
-        <button @click="() => { searchType = 'tv'; handleSearch(); }":class="['px-3 py-2 rounded text-xs font-medium transition-colors', searchType === 'tv' ? 'bg-primary-600 text-white': 'bg-gray-700 text-gray-300 hover:bg-gray-600']">
-          📺
->>>>>>> 8b16afdf
         </button>
       </div>
     </div>
@@ -56,7 +48,6 @@
         
         <div v-for="item in searchResults.slice(0, 8)" :key="item.id" class="flex items-center gap-3 px-3 py-2 hover:bg-gray-700 transition-colors border-b border-gray-700 last:border-b-0">
           <div class="flex-shrink-0">
-<<<<<<< HEAD
             <img
               v-if="item.poster_path"
               :src="`https://image.tmdb.org/t/p/w92${item.poster_path}`"
@@ -68,11 +59,6 @@
               class="w-10 h-14 bg-gray-600 rounded flex items-center justify-center border border-gray-600"
             >
               <span class="text-lg">{{ searchType === 'movie' ? 'Pelicula' : 'Serie' }}</span>
-=======
-            <img v-if="item.poster_path" :src="`https://image.tmdb.org/t/p/w92${item.poster_path}`" :alt="getTitle(item)" class="w-10 h-14 object-cover rounded border border-gray-600"/>
-            <div v-else class="w-10 h-14 bg-gray-600 rounded flex items-center justify-center border border-gray-600">
-              <span class="text-lg">{{ searchType === 'movie' ? '🎬' : '📺' }}</span>
->>>>>>> 8b16afdf
             </div>
           </div>
           
@@ -115,21 +101,6 @@
       <div v-else-if="searchQuery.trim() && !loading" class="p-4 text-center">
         <div class="text-gray-400 text-sm">No se encontraron resultados</div>
       </div>
-<<<<<<< HEAD
-      
-      <!-- Link a watchlist si hay items -->
-      <div v-if="hasItemsInWatchlist && searchResults.length > 0" class="border-t border-gray-700 p-3">
-        <a 
-          href="/watchlist" 
-          class="flex items-center justify-between bg-primary-600 hover:bg-primary-700 text-white px-3 py-2 rounded text-sm transition-colors"
-        >
-          <span>Ver mi lista ({{ watchlistItemsCount }} elementos)</span>
-          <span>→</span>
-        </a>
-      </div>
-=======
-    
->>>>>>> 8b16afdf
     </div>
   </div>
 </template>
