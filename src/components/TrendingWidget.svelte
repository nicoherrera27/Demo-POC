<script lang="ts">
  import { onMount } from 'svelte';
  import type { Movie, TVShow } from '../types/movies.ts';
  import { tmdbApi, IMAGE_BASE_URL } from '../lib/tmdb';

  let trendingMovies: Movie[] = [];
  let trendingTVShows: TVShow[] = [];
  let loading = true;
  let currentSlide = 0;
  let activeTab: 'movies' | 'tv' = 'movies';

  onMount(async () => {
    try {
      const [moviesResponse, tvResponse] = await Promise.all([
        tmdbApi.getTrendingMovies(),
        tmdbApi.getTrendingTVShows()
      ]);
      
      trendingMovies = moviesResponse.results.slice(0, 6);
      trendingTVShows = tvResponse.results.slice(0, 6);
    } catch (error) {
      alert('Error fetching trending:' + error);
    } finally {
      loading = false;
    }
<<<<<<< HEAD
=======

    setInterval(() => {
      const maxSlides = activeTab === 'movies' ? trendingMovies.length : trendingTVShows.length;
      currentSlide = (currentSlide + 1) % Math.max(1, maxSlides - 2);
    },9999999);
>>>>>>> 8b16afdf
  });

  function getTitle(item: Movie | TVShow): string {
    return 'title' in item ? item.title : item.name;
  }

  function getReleaseYear(item: Movie | TVShow): string {
    const date = 'release_date' in item ? item.release_date : item.first_air_date;
    return new Date(date).getFullYear().toString();
  }
</script>

<div class="bg-gradient-to-r from-purple-900 to-blue-900 p-6 rounded-lg shadow-lg">
  <div class="flex items-center justify-between mb-6">
    <h2 class="text-2xl font-bold text-white">📈 Tendencias (Svelte Component)</h2>
    
    <div class="flex gap-2">
<<<<<<< HEAD
      <button
        class="px-4 py-2 rounded-lg font-medium transition-all {activeTab === 'movies' ? 'bg-white text-purple-900' : 'bg-purple-700 text-white hover:bg-purple-600'}"
        on:click={() => { activeTab = 'movies'; currentSlide = 0; }}
      >
        Peliculas
=======
      <button class="px-4 py-2 rounded-lg font-medium transition-all {activeTab === 'movies' ? 'bg-white text-purple-900' : 'bg-purple-700 text-white hover:bg-purple-600'}" on:click={() => { activeTab = 'movies'; currentSlide = 0; }}>
        Películas
>>>>>>> 8b16afdf
      </button>
      <button class="px-4 py-2 rounded-lg font-medium transition-all {activeTab === 'tv' ? 'bg-white text-purple-900' : 'bg-purple-700 text-white hover:bg-purple-600'}" on:click={() => { activeTab = 'tv'; currentSlide = 0; }}>
        Series
      </button>
    </div>
  </div>

  {#if loading}
    <div class="text-center py-12">
      <div class="text-white text-lg">Cargando tendencias...</div>
    </div>
  {:else}
    <div class="relative overflow-hidden">
      <div 
        class="flex transition-transform duration-500 ease-in-out"
        style="transform: translateX(-{currentSlide * 33.333}%)"
      >
        {#each activeTab === 'movies' ? trendingMovies : trendingTVShows as item (item.id)}
          <div class="flex-shrink-0 w-1/3 px-2">
            <div class="bg-black bg-opacity-30 rounded-lg overflow-hidden backdrop-blur-sm hover:scale-105 transition-transform duration-300">
              <div class="relative">
                <img src="{IMAGE_BASE_URL}{item.poster_path}" alt="{getTitle(item)}" class="w-full h-48 object-cover"/>
                <div class="absolute inset-0 bg-gradient-to-t from-black via-transparent to-transparent"></div>
                <div class="absolute bottom-2 left-2 right-2">
                  <div class="flex items-center justify-between text-white text-sm">
                    <span class="font-bold">⭐ {item.vote_average.toFixed(1)}</span>
                    <span>{getReleaseYear(item)}</span>
                  </div>
                </div>
              </div>
              
              <div class="p-4">
                <h3 class="text-white font-semibold text-sm mb-2 line-clamp-2">
                  {getTitle(item)}
                </h3>
                <p class="text-gray-300 text-xs line-clamp-3">
                  {item.overview}
                </p>
              </div>
            </div>
          </div>
        {/each}
      </div>
      
      <button class="absolute left-0 top-1/2 transform -translate-y-1/2 z-20 bg-black bg-opacity-50 hover:bg-opacity-75 text-white p-3 rounded-full transition-all" on:click={() => { const maxSlides = activeTab === 'movies' ? trendingMovies.length : trendingTVShows.length; currentSlide = (currentSlide - 1 + Math.max(1, maxSlides - 2)) % Math.max(1, maxSlides - 2);}}>
        ◀
      </button>

      <button class="absolute right-0 top-1/2 transform -translate-y-1/2 z-20 bg-black bg-opacity-50 hover:bg-opacity-75 text-white p-3 rounded-full transition-all" on:click={() => { const maxSlides = activeTab === 'movies' ? trendingMovies.length : trendingTVShows.length; currentSlide = (currentSlide + 1) % Math.max(1, maxSlides - 2);}}>
        ▶ 
      </button>      

      <div class="flex justify-center mt-4 gap-2">
        {#each Array(Math.max(1, (activeTab === 'movies' ? trendingMovies.length : trendingTVShows.length) - 2)) as _, i}
          <button class="w-2 h-2 rounded-full transition-colors {currentSlide === i ? 'bg-white' : 'bg-gray-500'}" on:click={() => currentSlide = i}></button>
        {/each}
      </div>
    </div>
  {/if}
</div>

<style>
  .line-clamp-2 {
    display: -webkit-box;
    line-clamp: 2;
    -webkit-box-orient: vertical;
    overflow: hidden;
  }
  .line-clamp-3 {
    display: -webkit-box;
    line-clamp: 3;
    -webkit-box-orient: vertical;
    overflow: hidden;
  }
</style><|MERGE_RESOLUTION|>--- conflicted
+++ resolved
@@ -23,14 +23,6 @@
     } finally {
       loading = false;
     }
-<<<<<<< HEAD
-=======
-
-    setInterval(() => {
-      const maxSlides = activeTab === 'movies' ? trendingMovies.length : trendingTVShows.length;
-      currentSlide = (currentSlide + 1) % Math.max(1, maxSlides - 2);
-    },9999999);
->>>>>>> 8b16afdf
   });
 
   function getTitle(item: Movie | TVShow): string {
@@ -48,16 +40,11 @@
     <h2 class="text-2xl font-bold text-white">📈 Tendencias (Svelte Component)</h2>
     
     <div class="flex gap-2">
-<<<<<<< HEAD
       <button
         class="px-4 py-2 rounded-lg font-medium transition-all {activeTab === 'movies' ? 'bg-white text-purple-900' : 'bg-purple-700 text-white hover:bg-purple-600'}"
         on:click={() => { activeTab = 'movies'; currentSlide = 0; }}
       >
         Peliculas
-=======
-      <button class="px-4 py-2 rounded-lg font-medium transition-all {activeTab === 'movies' ? 'bg-white text-purple-900' : 'bg-purple-700 text-white hover:bg-purple-600'}" on:click={() => { activeTab = 'movies'; currentSlide = 0; }}>
-        Películas
->>>>>>> 8b16afdf
       </button>
       <button class="px-4 py-2 rounded-lg font-medium transition-all {activeTab === 'tv' ? 'bg-white text-purple-900' : 'bg-purple-700 text-white hover:bg-purple-600'}" on:click={() => { activeTab = 'tv'; currentSlide = 0; }}>
         Series
