--- conflicted
+++ resolved
@@ -16,11 +16,9 @@
 const popularTVShows = popularTVResponse.results.slice(0, 6);
 ---
 
-<<<<<<< HEAD
+
 <Layout title="Woobly Seat - Películas y Series">
-=======
-<Layout title="MovieDash - Dashboard de Películas y Series">
->>>>>>> 8b16afdf
+
   <div
     class="bg-gradient-to-r from-primary-900 via-purple-900 to-blue-900 rounded-lg p-8 mb-8 text-center"
   >
@@ -45,7 +43,6 @@
   </div>
 
   <div class="mb-8">
-<<<<<<< HEAD
     <PopularContent 
       popularMovies={popularMovies} 
       popularTVShows={popularTVShows} 
@@ -53,38 +50,8 @@
     />
   </div>
 
-=======
-    <div class="bg-gray-800 p-6 rounded-lg shadow-lg">
-      <h2 class="text-2xl font-bold mb-6 text-primary-400">
-        🔥 Películas Populares (React Components)
-      </h2>
-      <div class="grid grid-cols-1 md:grid-cols-2 lg:grid-cols-3 gap-6">
-        {
-          popularMovies.map((movie) => (
-            <MovieCard item={movie} type="movie" client:visible />
-          ))
-        }
-      </div>
-    </div>
-  </div>
+  <section class="mb-8">
 
-  <section class="mb-8">
-    <div class="bg-gray-800 p-6 rounded-lg shadow-lg">
-      <h2 class="text-2xl font-bold mb-6 text-primary-400">
-        🔥 Series Populares (React Components)
-      </h2>
-      <div class="grid grid-cols-1 md:grid-cols-2 lg:grid-cols-3 gap-6">
-        {
-          popularTVShows.map((show) => (
-            <MovieCard item={show} type="tv" client:visible />
-          ))
-        }
-      </div>
-    </div>
-  </section>
-
->>>>>>> 8b16afdf
-  <section class="mb-8">
     <FrameworksDesc />
   </section>
 </Layout>
