--- conflicted
+++ resolved
@@ -11,15 +11,13 @@
       '@astrojs/preact':
         specifier: ^3.0.1
         version: 3.5.4(@babel/core@7.28.4)(@types/node@20.19.17)(preact@10.27.2)
-<<<<<<< HEAD
       '@astrojs/react':
         specifier: ^4.4.0
         version: 4.4.0(@types/node@20.19.17)(@types/react-dom@19.1.9(@types/react@19.1.13))(@types/react@19.1.13)(jiti@1.21.7)(react-dom@19.1.1(react@19.1.1))(react@19.1.1)(yaml@2.8.1)
       '@astrojs/solid-js':
         specifier: ^5.1.1
         version: 5.1.1(@types/node@20.19.17)(jiti@1.21.7)(solid-js@1.9.9)(yaml@2.8.1)
-=======
->>>>>>> 8b16afdf
+
       '@astrojs/svelte':
         specifier: ^5.0.3
         version: 5.7.3(astro@4.16.19(@types/node@20.19.17)(rollup@4.52.0)(typescript@5.9.2))(svelte@4.2.20)(typescript@5.9.2)(vite@5.4.20(@types/node@20.19.17))
@@ -35,7 +33,6 @@
       preact:
         specifier: ^10.19.2
         version: 10.27.2
-<<<<<<< HEAD
       react:
         specifier: ^19.1.1
         version: 19.1.1
@@ -45,8 +42,7 @@
       solid-js:
         specifier: ^1.9.9
         version: 1.9.9
-=======
->>>>>>> 8b16afdf
+
       svelte:
         specifier: ^4.2.8
         version: 4.2.20
@@ -105,7 +101,6 @@
     resolution: {integrity: sha512-Z9IYjuXSArkAUx3N6xj6+Bnvx8OdUSHA8YoOgyepp3+zJmtVYJIl/I18GozdJVW1p5u/CNpl3Km7/gwTJK85cw==}
     engines: {node: ^18.17.1 || ^20.3.0 || >=21.0.0}
 
-<<<<<<< HEAD
   '@astrojs/react@4.4.0':
     resolution: {integrity: sha512-RzblkVImAFdV1C0AWsSWzS70Z0FMtW2p0XXkNYu3QePfyVJta3JIy8m8jY8271etaCZtpFjsE2UaiHGZIBm6nw==}
     engines: {node: 18.20.8 || ^20.3.0 || >=22.0.0}
@@ -124,9 +119,6 @@
     peerDependenciesMeta:
       solid-devtools:
         optional: true
-
-=======
->>>>>>> 8b16afdf
   '@astrojs/svelte@5.7.3':
     resolution: {integrity: sha512-0PAwn2KLVpGsJppG8dWM1P9+/VrjAdhMWgEgwC1PjY2xFG565bTw7OuGaS5zh5Fu4AcjVoBkVQKjW/N3mLnrJA==}
     engines: {node: ^18.17.1 || ^20.3.0 || >=21.0.0}
@@ -2621,7 +2613,6 @@
     dependencies:
       prismjs: 1.30.0
 
-<<<<<<< HEAD
   '@astrojs/react@4.4.0(@types/node@20.19.17)(@types/react-dom@19.1.9(@types/react@19.1.13))(@types/react@19.1.13)(jiti@1.21.7)(react-dom@19.1.1(react@19.1.1))(react@19.1.1)(yaml@2.8.1)':
     dependencies:
       '@types/react': 19.1.13
@@ -2665,8 +2656,6 @@
       - tsx
       - yaml
 
-=======
->>>>>>> 8b16afdf
   '@astrojs/svelte@5.7.3(astro@4.16.19(@types/node@20.19.17)(rollup@4.52.0)(typescript@5.9.2))(svelte@4.2.20)(typescript@5.9.2)(vite@5.4.20(@types/node@20.19.17))':
     dependencies:
       '@sveltejs/vite-plugin-svelte': 3.1.2(svelte@4.2.20)(vite@5.4.20(@types/node@20.19.17))
